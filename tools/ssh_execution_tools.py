--- conflicted
+++ resolved
@@ -19,16 +19,10 @@
 # SSH Configuration - Using environment variables for security
 SSH_CONFIG = {
     "VM-Nifi-dev-Node-03": {
-<<<<<<< HEAD
         "host": os.getenv("NIFI_NODE_HOST"),
         "user": os.getenv("NIFI_NODE_USER"), 
         "key_path": os.getenv("SSH_KEY_PATH"),  # Use SSH keys instead
         "port": int(os.getenv("SSH_PORT"))
-=======
-        "host": "104.208.162.61",
-        "user": "nifi"  # Add sudo password for privilege escalation
-        "port": 22
->>>>>>> 503ff357
     }
 }
 
